<<<<<<< HEAD
import time
import hashlib
import base64
import logging
from typing import List, Optional, Dict, Any

from fastapi import FastAPI, HTTPException
from fastapi.middleware.cors import CORSMiddleware
from pydantic import BaseModel, Field, HttpUrl

from config import settings
from services.test_service_factory import test_service_factory  # adjust if your package path differs
from services.base_service import TestExecutionRequest

# Configure logging
logging.basicConfig(level=getattr(logging, settings.LOG_LEVEL.upper()))
logger = logging.getLogger("orchestrator")
=======
import sys
import asyncio

# Now import everything else
from fastapi import FastAPI, HTTPException
from fastapi.middleware.cors import CORSMiddleware
from pydantic import BaseModel, HttpUrl
import uvicorn
import logging
from config import settings
from services.test_service_factory import test_service_factory
from services.base_service import TestExecutionRequest , TestExecutionResponse
from fastapi import Body
from typing import List, Optional

# Configure logging
logging.basicConfig(level=getattr(logging, settings.LOG_LEVEL.upper()))
logger = logging.getLogger(__name__)
>>>>>>> d7420b1d

app = FastAPI(
    title=settings.API_TITLE,
    description=settings.API_DESCRIPTION,
    version=settings.API_VERSION
)

# CORS middleware with configurable origins - supports Electron
app.add_middleware(
    CORSMiddleware,
    allow_origins=["*"] if settings.ALLOWED_ORIGINS == ["*"] else settings.ALLOWED_ORIGINS,
    allow_credentials=True,
    allow_methods=["GET", "POST"],  # Only needed methods
    allow_headers=["*"],
)

<<<<<<< HEAD
# In-memory execution context store (replace with durable store in prod)
executions: Dict[str, Dict[str, Any]] = {}

# ------------------ Utilities ------------------

def make_test_id(test_type: str, game_url: str, timestamp: Optional[float] = None) -> str:
    if timestamp is None:
        timestamp = time.time()
    base = f"{test_type}|{game_url}|{timestamp}"
    digest = hashlib.sha256(base.encode("utf-8")).hexdigest()
    return f"{test_type.lower().replace(' ', '_')}_{digest[:12]}"

def safe_decode_base64(data: str) -> bytes:
    try:
        if "," in data:
            data = data.split(",", 1)[1]
        return base64.b64decode(data)
    except Exception as e:
        raise ValueError(f"Invalid base64 data: {e}")

# ------------------ Schemas ------------------

class RunTestRequest(BaseModel):
    gameUrl: str
    testType: str

class NextStepInfo(BaseModel):
    class_id: int
    clickable: bool = True
    coordinates: Optional[Dict[str, float]] = None  # {"x": ..., "y": ...}
    instructions: str

class RunTestResponse(BaseModel):
    test_id: str
    next_step: NextStepInfo

class StepRequest(BaseModel):
    test_id: str
    class_id: int  # expected class_id for this step
    screenshot: str  # base64 encoded PNG
    action_result: Dict[str, Any] = Field(default_factory=dict)  # e.g., {"clicked": True}

class DetectionInfo(BaseModel):
    click_x: Optional[float]
    click_y: Optional[float]
    confidence: float
    bounding_box: Optional[Dict[str, float]] = None  # x1,y1,x2,y2
    class_id: int

class StepResult(BaseModel):
    class_id: int
    passed: bool
    detection: Optional[DetectionInfo] = None

class StepResponse(BaseModel):
    status: str  # "continue", "complete", "failed"
    step_result: StepResult
    next_step: Optional[NextStepInfo] = None
    final_result: Optional[Dict[str, Any]] = None

# ------------------ Endpoint implementations ------------------
=======
# Pydantic models for request validation
class TestRequest(BaseModel):
    gameUrl: HttpUrl
    testType: str
    imageData: str = None  # Optional base64 encoded image data

class TestResponse(BaseModel):
    status: str
    message: str
    test_id: str = None


>>>>>>> d7420b1d

@app.get("/", response_model=dict)
def read_root():
    """Health check endpoint"""
    return {"message": "Regulatory Compliance Engine API is running", "status": "healthy"}

@app.get("/test-types", response_model=dict)
def get_test_types():
<<<<<<< HEAD
    
=======
>>>>>>> d7420b1d
    """Get all available test types"""
    return {
        "test_types": test_service_factory.get_available_test_types(),
        "count": len(test_service_factory.get_available_test_types())
    }

<<<<<<< HEAD
@app.post("/run-test", response_model=RunTestResponse)
async def run_test(request: RunTestRequest):
    test_type = request.testType
    game_url = request.gameUrl

    if not test_service_factory.is_valid_test_type(test_type):
        available = test_service_factory.get_available_test_types()
        raise HTTPException(status_code=400, detail=f"Invalid test type. Must be one of: {', '.join(available)}")

    test_id = make_test_id(test_type, game_url, time.time())
    logger.info(f"[{test_id}] Starting test '{test_type}' for URL {game_url}")

    service = test_service_factory.get_service(test_type)
    if service is None:
        raise HTTPException(status_code=400, detail=f"No service registered for test type '{test_type}'")

    # For Regression, get its predefined flow (list of class_ids)
    flow: List[int] = []
    if test_type == "Regression" and hasattr(service, "CLASS_FLOW"):
        flow = getattr(service, "CLASS_FLOW")  # type: ignore
    # Extend here: other services can expose their own flow property similarly.

    if not flow:
        # Fallback: no stepwise flow defined, run the legacy full test
        test_execution_request = TestExecutionRequest(
            game_url=game_url,
            test_type=test_type,
            additional_params={},
            image_data=None
        )
        result = await test_service_factory.execute_test(test_type, test_execution_request)
        return RunTestResponse(
            test_id=result.test_id,
            next_step=NextStepInfo(
                class_id=-1,
                clickable=False,
                coordinates=None,
                instructions="Legacy full-run executed; no per-step flow"
            )
        )

    # Initialize execution context
    executions[test_id] = {
        "flow": flow,
        "current": 0,
        "history": [],
        "game_url": game_url,
        "test_type": test_type,
        "started_at": time.time(),
    }

    first_class_id = flow[0]
    return RunTestResponse(
        test_id=test_id,
        next_step=NextStepInfo(
            class_id=first_class_id,
            clickable=True,
            coordinates=None,
            instructions=f"Locate and interact with class_id {first_class_id}"
        )
    )

@app.post("/run-test-step", response_model=StepResponse)
async def run_test_step(req: StepRequest):
    exec_ctx = executions.get(req.test_id)
    if not exec_ctx:
        raise HTTPException(status_code=404, detail="Unknown test_id")

    flow: List[int] = exec_ctx["flow"]
    current_idx: int = exec_ctx["current"]

    if current_idx >= len(flow):
        raise HTTPException(status_code=400, detail="Flow already complete")

    expected_class_id = flow[current_idx]
    if req.class_id != expected_class_id:
        raise HTTPException(
            status_code=400,
            detail=f"Unexpected class_id. Expected {expected_class_id}, got {req.class_id}"
        )

    logger.info(f"[{req.test_id}] Processing step class_id={req.class_id} (index {current_idx})")

    # Prepare detection request
    try:
        _ = safe_decode_base64(req.screenshot)  # validation
    except ValueError as e:
        raise HTTPException(status_code=400, detail=str(e))

    detect_service = test_service_factory.get_service("UI Element Detection")
    if not detect_service:
        raise HTTPException(status_code=500, detail="Detection service unavailable")

    detect_request = TestExecutionRequest(
        game_url=exec_ctx["game_url"],
        test_type="UI Element Detection",
        additional_params={"class_ids": [expected_class_id]},
        image_data=req.screenshot
    )

    detect_response = await detect_service.execute_test(detect_request) 

    click_targets = detect_response.results.get("click_targets", [])
    target = click_targets[0] if click_targets else {}
    confidence = target.get("confidence", 0.0) if isinstance(target, dict) else 0.0
    click_x = target.get("click_x") if isinstance(target, dict) else None
    click_y = target.get("click_y") if isinstance(target, dict) else None
    bbox = target.get("bounding_box") if isinstance(target, dict) else None

    passed =  (click_x is not None and click_y is not None)

    # Record history entry
    exec_ctx["history"].append({
        "class_id": expected_class_id,
        "passed": passed,
        "detection": {
            "click_x": click_x,
            "click_y": click_y,
            "confidence": confidence,
            "bounding_box": bbox
        },
        "action_result": req.action_result,
        "timestamp": time.time()
    })

    if passed:
        exec_ctx["current"] += 1

    # Build step_result
    detection_info = None
    if click_x is not None and click_y is not None:
        detection_info = DetectionInfo(
            class_id=expected_class_id,
            click_x=click_x,
            click_y=click_y,
            confidence=confidence,
            bounding_box=bbox
        )
    step_result = StepResult(
        class_id=expected_class_id,
        passed=passed,
        detection=detection_info
    )

    # Determine next step / completion
    if exec_ctx["current"] >= len(flow):
        all_passed = all(h["passed"] for h in exec_ctx["history"])
        final_status = "success" if all_passed else "partial"
        final_result = {
            "status": final_status,
            "history": exec_ctx["history"]
        }
        return StepResponse(
            status="complete",
            step_result=step_result,
            final_result=final_result
        )

    next_class_id = flow[exec_ctx["current"]]
    # Suggest current click coordinates back so Electron can perform click
    next_step = NextStepInfo(
        class_id=next_class_id,
        clickable=True,
        coordinates={"x": click_x, "y": click_y} if passed and click_x is not None and click_y is not None else None,
        instructions=f"Proceed to class_id {next_class_id}"
    )

    return StepResponse(
        status="continue",
        step_result=step_result,
        next_step=next_step
    )

@app.get("/test-results/{test_id}")
async def get_test_results(test_id: str):
    exec_ctx = executions.get(test_id)
    if not exec_ctx:
        raise HTTPException(status_code=404, detail="Test execution not found")

    flow = exec_ctx["flow"]
    history = exec_ctx["history"]
    completed = exec_ctx["current"] >= len(flow)
    overall = (
        "success" if completed and all(h["passed"] for h in history)
        else ("partial" if completed else "in_progress")
    )

    return {
        "test_id": test_id,
        "test_type": exec_ctx.get("test_type"),
        "game_url": exec_ctx.get("game_url"),
        "status": overall,
        "started_at": exec_ctx.get("started_at"),
        "current_index": exec_ctx.get("current"),
        "flow": flow,
        "history": history
    }
=======

@app.get("/get-coordinates", response_model=TestExecutionResponse)
async def get_coordinates(request: TestExecutionRequest):
    """
    Detect coordinates of specified class IDs in the provided image using DetectService.
    """
    # Get DetectService from factory
    detect_service = test_service_factory.get_service("UI Element Detection")
    if not detect_service:
        raise HTTPException(status_code=500, detail="Detection service not available")

    # Prepare TestExecutionRequest for detection
    test_request = TestExecutionRequest(
        game_url=request.gameUrl or "",
        test_type="UI Element Detection",
        additional_params={"class_ids": request.classIds},
        image_data=request.imageData
    )

    # Validate request
    if not detect_service.validate_request(test_request):
        raise HTTPException(status_code=400, detail="Invalid request for detection (missing image or class IDs)")

    # Run detection
    result = await detect_service.execute_test(test_request)

    # Return detection results
    return TestExecutionResponse(
        status=result.status,
        message=result.message,
        test_id=result.test_id,
        execution_time=result.execution_time,
        results=result.results
    )


@app.get("/run-test", response_model=TestResponse)
async def run_test(request: TestRequest):
    """Submit a compliance test for execution using microservice architecture"""
    try:
        # Validate test type using the service factory
        if not test_service_factory.is_valid_test_type(request.testType):
            available_types = test_service_factory.get_available_test_types()
            raise HTTPException(
                status_code=400, 
                detail=f"Invalid test type. Must be one of: {', '.join(available_types)}"
            )
        
        logger.info(f"Received test request - URL: {request.gameUrl}, Type: {request.testType}")
        
        # Create test execution request
        test_execution_request = TestExecutionRequest(
            game_url=str(request.gameUrl),
            test_type=request.testType,
            additional_params={},
            image_data=request.imageData
        )
        
        # Execute test using the appropriate microservice
        test_result = await test_service_factory.execute_test(
            request.testType, 
            test_execution_request
        )
        
        # Convert microservice response to API response
        return TestResponse(
            status=test_result.status,
            message=test_result.message,
            test_id=test_result.test_id
        )
        
    except HTTPException:
        raise
    except ValueError as e:
        logger.error(f"Validation error: {str(e)}")
        raise HTTPException(status_code=400, detail=str(e))
    except Exception as e:
        logger.error(f"Error processing test request: {str(e)}")
        raise HTTPException(status_code=500, detail="Internal server error")

@app.get("/test-results/{test_id}", response_model=dict)
async def get_test_results(test_id: str):
    """Get detailed test results (placeholder for future implementation)"""
    # TODO: Implement test result storage and retrieval
    return {
        "test_id": test_id,
        "status": "completed",
        "message": "Test results retrieval not yet implemented",
        "note": "This endpoint will be implemented when test result storage is added"
    }


>>>>>>> d7420b1d

# Run server on port 7000
if __name__ == "__main__":
    import uvicorn
    uvicorn.run(
        "app:app", 
        host=settings.HOST, 
        port=settings.PORT, 
        reload=settings.RELOAD,
        log_level=settings.LOG_LEVEL
    )<|MERGE_RESOLUTION|>--- conflicted
+++ resolved
@@ -1,4 +1,3 @@
-<<<<<<< HEAD
 import time
 import hashlib
 import base64
@@ -16,7 +15,6 @@
 # Configure logging
 logging.basicConfig(level=getattr(logging, settings.LOG_LEVEL.upper()))
 logger = logging.getLogger("orchestrator")
-=======
 import sys
 import asyncio
 
@@ -35,7 +33,6 @@
 # Configure logging
 logging.basicConfig(level=getattr(logging, settings.LOG_LEVEL.upper()))
 logger = logging.getLogger(__name__)
->>>>>>> d7420b1d
 
 app = FastAPI(
     title=settings.API_TITLE,
@@ -52,7 +49,6 @@
     allow_headers=["*"],
 )
 
-<<<<<<< HEAD
 # In-memory execution context store (replace with durable store in prod)
 executions: Dict[str, Dict[str, Any]] = {}
 
@@ -114,7 +110,7 @@
     final_result: Optional[Dict[str, Any]] = None
 
 # ------------------ Endpoint implementations ------------------
-=======
+
 # Pydantic models for request validation
 class TestRequest(BaseModel):
     gameUrl: HttpUrl
@@ -127,8 +123,6 @@
     test_id: str = None
 
 
->>>>>>> d7420b1d
-
 @app.get("/", response_model=dict)
 def read_root():
     """Health check endpoint"""
@@ -136,17 +130,13 @@
 
 @app.get("/test-types", response_model=dict)
 def get_test_types():
-<<<<<<< HEAD
-    
-=======
->>>>>>> d7420b1d
     """Get all available test types"""
     return {
         "test_types": test_service_factory.get_available_test_types(),
         "count": len(test_service_factory.get_available_test_types())
     }
 
-<<<<<<< HEAD
+
 @app.post("/run-test", response_model=RunTestResponse)
 async def run_test(request: RunTestRequest):
     test_type = request.testType
@@ -344,7 +334,7 @@
         "flow": flow,
         "history": history
     }
-=======
+
 
 @app.get("/get-coordinates", response_model=TestExecutionResponse)
 async def get_coordinates(request: TestExecutionRequest):
@@ -437,8 +427,6 @@
     }
 
 
->>>>>>> d7420b1d
-
 # Run server on port 7000
 if __name__ == "__main__":
     import uvicorn
