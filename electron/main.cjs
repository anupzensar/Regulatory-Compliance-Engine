const { app, BrowserWindow, ipcMain } = require('electron');
const path = require('path');
const fs = require('fs');
const { spawn } = require('child_process');
const axios = require('axios');

// Global variable to store backend process
let backendProcess = null;

// Function to start the Python backend server
function startBackendServer() {
    const backendPath = path.join(__dirname, '..', 'backend');
    const pythonScript = path.join(backendPath, 'app.py');
    const venvPath = path.join(backendPath, 'venv');

    console.log('Starting Python backend server...');
    console.log('Backend path:', backendPath);
    console.log('Python script:', pythonScript);

    let pythonCmd = 'python';
    let args = [pythonScript];

    // Check if virtual environment exists and use it
    if (fs.existsSync(venvPath)) {
        const venvPython = path.join(venvPath, 'Scripts', 'python.exe');
        if (fs.existsSync(venvPython)) {
            pythonCmd = venvPython;
            console.log('Using virtual environment Python:', venvPython);
        }
    }

    // Try different Python commands if venv doesn't work
    const pythonCommands = [pythonCmd, 'python', 'python3', 'py'];

    let started = false;
    for (const cmd of pythonCommands) {
        try {
            console.log(`Attempting to start backend with: ${cmd}`);
            backendProcess = spawn(cmd, args, {
                cwd: backendPath,
                stdio: ['pipe', 'pipe', 'pipe'],
                shell: process.platform === 'win32' // Use shell on Windows
            });

            backendProcess.stdout.on('data', (data) => {
                const output = data.toString();
                console.log(`Backend stdout: ${output}`);
                // Look for successful startup message
                if (output.includes('Uvicorn running on')) {
                    console.log('Backend server started successfully!');
                }
            });

            backendProcess.stderr.on('data', (data) => {
                const error = data.toString();
                console.error(`Backend stderr: ${error}`);
                // Only log actual errors, not info messages
                if (!error.includes('INFO') && !error.includes('WARNING')) {
                    console.error('Backend error:', error);
                }
            });

<<<<<<< HEAD
            backendProcess.stdout.on('data', (data) => {
                process.stdout.write(`[BACKEND] ${data}`);
            });
            backendProcess.stderr.on('data', (data) => {
                process.stderr.write(`[BACKEND ERROR] ${data}`);
            });

=======
>>>>>>> d7420b1d
            backendProcess.on('close', (code) => {
                console.log(`Backend process exited with code ${code}`);
                backendProcess = null;
            });

            backendProcess.on('error', (err) => {
                console.error('Failed to start backend process:', err);
                backendProcess = null;
            });

            console.log(`Backend server starting with ${cmd}, PID: ${backendProcess.pid}`);
            started = true;
            break;
        } catch (error) {
            console.error(`Failed to start with ${cmd}:`, error);
            // Continue to next command
        }
    }

    if (!started) {
        console.error('Failed to start Python backend server with any Python command');
        console.error('Please ensure Python is installed and the backend dependencies are installed');
        console.error('Run: pip install -r backend/requirements.txt');
    }
}

// Function to stop the backend server
function stopBackendServer() {
    if (backendProcess) {
        console.log('Stopping Python backend server...');
        backendProcess.kill();
        backendProcess = null;
    }
}

// Function to create the main application window
function createWindow() {
    const mainWindow = new BrowserWindow({
        width: 1200,        // Set your desired width
        height: 800,        // Set your desired height
        minWidth: 800,      // Optional: minimum width
        minHeight: 600,     // Optional: minimum height
        webPreferences: {
            preload: path.join(__dirname, 'preload.js'),
            contextIsolation: true,
            enableRemoteModule: false,
            nodeIntegration: false,
        },
    });

    // Check if built files exist, otherwise load from dev server
    const builtIndexPath = path.join(__dirname, '..', 'dist', 'index.html');

    if (fs.existsSync(builtIndexPath)) {
        // Load the built application (production)
        mainWindow.loadFile(builtIndexPath);
    } else {
        // Load from dev server (development)
        mainWindow.loadURL('http://localhost:5173');
    }

    // Open the DevTools for debugging
    // mainWindow.webContents.openDevTools();

    // Handle window closed event
    mainWindow.on('closed', () => {
        stopBackendServer();
    });
}

// Utility delay function
function delay(ms) {
    return new Promise(resolve => setTimeout(resolve, ms));
}

// Function to run the compliance flow
async function runFlow(url, flow) {
    const win = new BrowserWindow({
        width: 1280,
        height: 800,
        webPreferences: {
            nodeIntegration: false,
            contextIsolation: true,
            preload: path.join(__dirname, 'preload.js')
        },
    });

    await win.loadURL(url);

    for (let i = 0; i < flow.length; i++) {
        await delay(5000);

        // Take screenshot
        const image = await win.capturePage();
        const screenshot = image.toPNG();

        // Call your API (POST, not GET)
        const apiResponse = await axios.get('http://localhost:7000/get-coordinates', {
            game_url: url,
            test_type: "UI Element Detection",
            additional_params: { classIds: [flow[i]] },
            image_data: screenshot.toString('base64'),
        });

        console.log(`Coordinates for step ${i + 1}:`, apiResponse.data);

        // Simulate click at (x, y) if needed
        // const { x, y } = apiResponse.data;
        // await win.webContents.sendInputEvent({ type: 'mouseDown', x, y, button: 'left', clickCount: 1 });
        // await win.webContents.sendInputEvent({ type: 'mouseUp', x, y, button: 'left', clickCount: 1 });
    }
}

// Register IPC handlers at the top level
ipcMain.handle('check-backend-status', async () => {
    return backendProcess !== null && !backendProcess.killed;
});

ipcMain.handle('run-compliance-flow', async (event, { url, flow }) => {
    await runFlow(url, flow);
    return { success: true };
});

// Event when the application is ready
app.whenReady().then(() => {
    // Start the backend server first
    startBackendServer();

    // Wait a moment for the server to start, then create the window
    setTimeout(() => {
        createWindow();
    }, 2000);
});

// Quit the application when all windows are closed
app.on('window-all-closed', () => {
    stopBackendServer();
    if (process.platform !== 'darwin') {
        app.quit();
    }
});

// Re-create the window on macOS if the dock icon is clicked
app.on('activate', () => {
    if (BrowserWindow.getAllWindows().length === 0) {
        createWindow();
    }
});

// Handle app quit event
app.on('before-quit', () => {
    stopBackendServer();
});<|MERGE_RESOLUTION|>--- conflicted
+++ resolved
@@ -60,7 +60,6 @@
                 }
             });
 
-<<<<<<< HEAD
             backendProcess.stdout.on('data', (data) => {
                 process.stdout.write(`[BACKEND] ${data}`);
             });
@@ -68,8 +67,6 @@
                 process.stderr.write(`[BACKEND ERROR] ${data}`);
             });
 
-=======
->>>>>>> d7420b1d
             backendProcess.on('close', (code) => {
                 console.log(`Backend process exited with code ${code}`);
                 backendProcess = null;
