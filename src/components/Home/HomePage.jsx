import React, { useState, useCallback, useEffect } from 'react';
import {
  ShieldCheck,
  RotateCcw,
  Repeat,
  Banknote,
  PlayCircle,
  Maximize2,
  X,
} from 'lucide-react';
import { TEST_OPTIONS } from '../../constants/testOptions';
import { useComplianceTest } from '../../hooks/useComplianceTest';
import Toast from '../ui/Toast';
import LoadingSpinner from '../ui/LoadingSpinner';
import { Dialog, Transition } from '@headlessui/react';
import { Fragment } from 'react';

const HomePage = () => {
  const [gameUrl, setGameUrl] = useState('');
  const [testType, setTestType] = useState("Select a test type");
  const [urlError, setUrlError] = useState('');
  const [selectedSubTests, setSelectedSubTests] = useState([]);
  const [isOpen, setIsOpen] = useState(false);
  const [toast, setToast] = useState(null);

  const { isLoading, error, result, runTest, clearError } = useComplianceTest();

  // Helper function to render icons
  const getIcon = (iconName, iconColor) => {
    const iconProps = { className: `w-5 h-5 ${iconColor}` };
    switch (iconName) {
      case 'ShieldCheck':
        return <ShieldCheck {...iconProps} />;
      case 'RotateCcw':
        return <RotateCcw {...iconProps} />;
      case 'Repeat':
        return <Repeat {...iconProps} />;
      case 'Banknote':
        return <Banknote {...iconProps} />;
      case 'PlayCircle':
        return <PlayCircle {...iconProps} />;
      case 'Maximize2':
        return <Maximize2 {...iconProps} />;
      default:
        return null;
    }
  };

  const closeSubTestModal = () => setIsOpen(false);
  const openSubTestModal = () => setIsOpen(true);

  // Handle URL change
  const handleUrlChange = useCallback((e) => {
    const url = e.target.value;
    setGameUrl(url);
    setUrlError(''); // Clear any previous URL errors
  }, []);

  const showToast = useCallback((type, message) => {
    setToast({ type, message });
    setTimeout(() => setToast(null), 5000); // Auto-dismiss after 5 seconds
  }, []);

  // Handler to open the game URL in a new tab
  const handleOpenUrl = useCallback(() => {
    if (gameUrl.trim()) {
      let urlToOpen = gameUrl.trim();
      if (!urlToOpen.startsWith('http://') && !urlToOpen.startsWith('https://')) {
        urlToOpen = 'https://' + urlToOpen;
      }
      window.open(urlToOpen, '_blank', 'noopener,noreferrer');
      showToast('info', 'URL opened in new tab');
    } else {
      showToast('error', 'Please enter a URL first');
    }
  }, [gameUrl, showToast]);

  // Handler to open the modal when a test type is selected
  const handleTestTypeChange = (e) => {
    const newTestType = e.target.value;
    setTestType(newTestType);
    setSelectedSubTests([]); // Reset sub-tests when the main test type changes
    openSubTestModal(); // Open the modal
  };

  // Toggle selection of a sub-test
  const handleSubTestToggle = useCallback(
    (sub) => {
      setSelectedSubTests((prev) =>
        prev.includes(sub) ? prev.filter((s) => s !== sub) : [...prev, sub]
      );
    },
    [setSelectedSubTests]
  );

  const handleSubmit = async (e) => {
    e.preventDefault();

    clearError();

    if (!gameUrl.trim()) {
      setUrlError('URL is required.');
      showToast('error', 'Please enter a valid URL.');
      return;
    }

    try {
      let urlToOpen = gameUrl.trim();
      if (!urlToOpen.startsWith('http://') && !urlToOpen.startsWith('https://')) {
        urlToOpen = 'https://' + urlToOpen;
      }
<<<<<<< HEAD
      window.open(urlToOpen, '_blank', 'noopener,noreferrer');

      const response = await runTest(gameUrl, testType, selectedSubTests);
      showToast('success', `Test submitted successfully! Test ID: ${response.test_id}`);
=======
      console.log(selectedSubTests);

      const flow = [0, 1, 15, 3, 1, 15, 7, 10, 11];
      await window.electronAPI.runComplianceFlow({ url: gameUrl, flow });
      showToast('success', 'Compliance flow completed!');
>>>>>>> d7420b1d
    } catch (err) {
      showToast('error', err.message || 'Failed to submit test');
    }
  };

  // Get all sub-test types for the current test type
  const allSubTestOptions = TEST_OPTIONS.find((opt) => opt.label === testType)?.test_types || [];

  return (
    <div className="fixed inset-0 overflow-hidden w-screen h-screen bg-gray-900 text-white flex flex-col items-center justify-center px-4">
      {/* Hero Section */}
      <section className="text-center mb-8">
        <h1 className="text-4xl md:text-5xl font-bold text-green-400 mb-2">
          Automated Compliance Test.
        </h1>
        <p className="text-lg md:text-xl text-gray-300">
          A smart platform for automated regulatory compliance testing.
        </p>
      </section>

      {/* Form Section */}
      <form
        onSubmit={handleSubmit}
        className="w-full max-w-lg bg-gray-800 rounded-2xl shadow-lg p-6"
      >
        {/* Game URL */}
        <div className="mb-4">
          <label htmlFor="gameUrl" className="block mb-1 text-sm font-medium text-blue-300">
            Game URL *
          </label>
          <input
            id="gameUrl"
            type="url"
            placeholder="Enter game URL (e.g., https://example.com)"
            className={`w-full px-4 py-2 rounded-lg bg-gray-700 text-white border ${urlError ? 'border-red-500' : 'border-gray-600'
              } focus:outline-none focus:ring-2 focus:ring-blue-500`}
            value={gameUrl}
            onChange={handleUrlChange}
            required
            disabled={isLoading}
          />
          {urlError && <p className="mt-1 text-sm text-red-400">{urlError}</p>}
        </div>

        {/* Test Type Dropdown */}
        <div className="mb-4">
          <label htmlFor="testType" className="block mb-1 text-sm font-medium text-blue-300">
            Select Test Type *
          </label>
          <select
            id="testType"
            className="w-full px-4 py-2 rounded-lg bg-gray-700 text-white border border-gray-600 focus:outline-none focus:ring-2 focus:ring-green-500"
            value={testType}
            onChange={handleTestTypeChange}
            disabled={isLoading}
          >
            <option value="Select a test type" disabled>
              -- Select a test type --
            </option>
            {TEST_OPTIONS.map((opt, idx) => (
              <option key={idx} value={opt.label} title={opt.description}>
                {opt.label}
              </option>
            ))}
          </select>
        </div>

        {/* Selected Sub-tests Display */}
        {selectedSubTests.length > 0 && (
          <div className="mb-4">
            <h3 className="block mb-1 text-sm font-medium text-blue-300">Selected Sub-tests:</h3>
            <div className="flex flex-wrap gap-2 mt-2">
              {selectedSubTests.map((sub, idx) => (
                <span
                  key={idx}
                  className="flex items-center bg-blue-600 text-white px-3 py-1 rounded-full text-xs font-medium shadow border border-blue-400"
                >
                  {getIcon('ShieldCheck', 'mr-1')}
                  {sub}
                  <button
                    type="button"
                    className="ml-2 text-white hover:text-red-300 focus:outline-none"
                    onClick={() => handleSubTestToggle(sub)}
                    aria-label={`Remove ${sub}`}
                  >
                    <X className="w-3 h-3" />
                  </button>
                </span>
              ))}
            </div>
          </div>
        )}

        {/* Error and Success Display */}
        {error && (
          <div className="mb-4 p-3 bg-red-900 border border-red-600 rounded-lg">
            <p className="text-sm text-red-200">{error}</p>
          </div>
        )}

        {result && (
          <div className="mb-4 p-3 bg-green-900 border border-green-600 rounded-lg">
            <p className="text-sm text-green-200">{result.message}</p>
            {result.test_id && (
              <p className="text-xs text-green-300 mt-1">Test ID: {result.test_id}</p>
            )}
          </div>
        )}

        {/* Action Buttons */}
        <div className="text-center mt-4 space-y-3">
<<<<<<< HEAD
=======
          {/* This is a button to open the game URL in a new tab. Onclick logic written above in handleOpenUrl */}
>>>>>>> d7420b1d
          <button
            type="button"
            onClick={handleOpenUrl}
            className="w-full bg-gray-600 hover:bg-gray-700 disabled:bg-gray-800 disabled:cursor-not-allowed text-white px-5 py-2 rounded-xl font-semibold shadow-md transition-all duration-300"
            disabled={!gameUrl.trim() || isLoading}
          >
            🔗 Open URL in New Tab
          </button>
          <button
            type="submit"
            className="w-full bg-blue-600 hover:bg-blue-700 disabled:bg-gray-600 disabled:cursor-not-allowed text-white px-5 py-2 rounded-xl font-semibold shadow-md transition-all duration-300"
            disabled={isLoading}
          >
            {isLoading ? <LoadingSpinner text="Running Test..." /> : '🚀 Run Compliance Test'}
          </button>
        </div>
      </form>

      {/* Sub-test Selection Modal */}
      <Transition appear show={isOpen} as={Fragment}>
        <Dialog as="div" className="relative z-10" onClose={closeSubTestModal}>
          <Transition.Child
            as={Fragment}
            enter="ease-out duration-300"
            enterFrom="opacity-0"
            enterTo="opacity-100"
            leave="ease-in duration-200"
            leaveFrom="opacity-100"
            leaveTo="opacity-0"
          >
            <div className="fixed inset-0 bg-black bg-opacity-75" />
          </Transition.Child>

          <div className="fixed inset-0 overflow-y-auto">
            <div className="flex min-h-full items-center justify-center p-4 text-center">
              <Transition.Child
                as={Fragment}
                enter="ease-out duration-300"
                enterFrom="opacity-0 scale-95"
                enterTo="opacity-100 scale-100"
                leave="ease-in duration-200"
                leaveFrom="opacity-100 scale-100"
                leaveTo="opacity-0 scale-95"
              >
                <Dialog.Panel className="w-full max-w-xl transform overflow-hidden rounded-2xl bg-gray-800 p-6 text-left align-middle shadow-xl transition-all">
                  <Dialog.Title
                    as="h3"
                    className="text-lg font-bold leading-6 text-green-400 flex justify-between items-center"
                  >
                    Select Sub-tests for "{testType}"
                    <button
                      type="button"
                      onClick={closeSubTestModal}
                      className="p-1 rounded-full text-gray-400 hover:bg-gray-700 hover:text-white focus:outline-none"
                    >
                      <X className="w-5 h-5" />
                    </button>
                  </Dialog.Title>
                  <div className="mt-4">
                    <p className="text-sm text-gray-400 mb-4">
                      Choose which specific tests you want to run within the "{testType}" category.
                    </p>
                    <div className="max-h-80 overflow-y-auto pr-2 grid grid-cols-1 sm:grid-cols-2 gap-3">
                      {allSubTestOptions.length > 0 ? (
                        allSubTestOptions.map((sub, idx) => {
                          const isSelected = selectedSubTests.includes(sub);
                          return (
                            <button
                              key={idx}
                              type="button"
                              onClick={() => handleSubTestToggle(sub)}
                              className={`w-full text-left p-4 rounded-xl shadow-lg transition-all duration-200 border-2 flex items-center gap-2
                                ${isSelected
                                  ? 'bg-blue-600 border-blue-400 ring-2 ring-blue-500'
                                  : 'bg-gray-700 border-gray-600 hover:bg-gray-600'
                                } focus:outline-none focus:ring-2 focus:ring-blue-500`}
                              disabled={isLoading}
                            >
                              {getIcon(
                                'ShieldCheck',
                                isSelected ? 'text-white' : 'text-green-400'
                              )}
                              <span className="break-words whitespace-normal text-sm font-semibold text-white">
                                {sub}
                              </span>
                            </button>
                          );
                        })
                      ) : (
                        <p className="text-gray-400 text-center py-4 col-span-2">
                          No sub-test types available for this selection.
                        </p>
                      )}
                    </div>
                  </div>
                  <div className="mt-6 flex justify-end gap-3">
                    <button
                      type="button"
                      className="inline-flex justify-center rounded-md border border-transparent bg-gray-600 px-4 py-2 text-sm font-medium text-white hover:bg-gray-700 focus:outline-none focus-visible:ring-2 focus-visible:ring-gray-500 focus-visible:ring-offset-2"
                      onClick={closeSubTestModal}
                    >
                      Done
                    </button>
                  </div>
                </Dialog.Panel>
              </Transition.Child>
            </div>
          </div>
        </Dialog>
      </Transition>

      {/* Toast Notifications */}
      {toast && (
        <Toast type={toast.type} message={toast.message} onClose={() => setToast(null)} />
      )}
    </div>
  );
};

export default HomePage;<|MERGE_RESOLUTION|>--- conflicted
+++ resolved
@@ -109,18 +109,15 @@
       if (!urlToOpen.startsWith('http://') && !urlToOpen.startsWith('https://')) {
         urlToOpen = 'https://' + urlToOpen;
       }
-<<<<<<< HEAD
       window.open(urlToOpen, '_blank', 'noopener,noreferrer');
 
       const response = await runTest(gameUrl, testType, selectedSubTests);
       showToast('success', `Test submitted successfully! Test ID: ${response.test_id}`);
-=======
       console.log(selectedSubTests);
 
       const flow = [0, 1, 15, 3, 1, 15, 7, 10, 11];
       await window.electronAPI.runComplianceFlow({ url: gameUrl, flow });
       showToast('success', 'Compliance flow completed!');
->>>>>>> d7420b1d
     } catch (err) {
       showToast('error', err.message || 'Failed to submit test');
     }
@@ -232,10 +229,7 @@
 
         {/* Action Buttons */}
         <div className="text-center mt-4 space-y-3">
-<<<<<<< HEAD
-=======
           {/* This is a button to open the game URL in a new tab. Onclick logic written above in handleOpenUrl */}
->>>>>>> d7420b1d
           <button
             type="button"
             onClick={handleOpenUrl}
